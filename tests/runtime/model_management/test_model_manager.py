# Copyright The Caikit Authors
#
# Licensed under the Apache License, Version 2.0 (the "License");
# you may not use this file except in compliance with the License.
# You may obtain a copy of the License at
#
#     http://www.apache.org/licenses/LICENSE-2.0
#
# Unless required by applicable law or agreed to in writing, software
# distributed under the License is distributed on an "AS IS" BASIS,
# WITHOUT WARRANTIES OR CONDITIONS OF ANY KIND, either express or implied.
# See the License for the specific language governing permissions and
# limitations under the License.
# Standard
from concurrent.futures import Future, ThreadPoolExecutor
from contextlib import contextmanager
from functools import partial
from os import path
from tempfile import TemporaryDirectory
from typing import Optional
from unittest.mock import MagicMock, patch
import os
import shutil
import threading
import time

# Third Party
import grpc
import pytest

# First Party
from aconfig.aconfig import Config
import aconfig

# Local
from caikit import get_config
from caikit.core.model_management import ModelFinderBase
from caikit.core.model_management.local_model_initializer import LocalModelInitializer
from caikit.core.model_manager import ModelManager as CoreModelManager
from caikit.core.modules import ModuleBase, ModuleConfig
from caikit.runtime.model_management.loaded_model import LoadedModel
from caikit.runtime.model_management.model_manager import ModelManager
from caikit.runtime.types.caikit_runtime_exception import CaikitRuntimeException
from caikit.runtime.utils.import_util import get_dynamic_module
from sample_lib.data_model import SampleInputType
from tests.conftest import TempFailWrapper, random_test_id, temp_config
from tests.core.helpers import TestFinder
from tests.fixtures import Fixtures
import caikit.runtime.model_management.model_loader

get_dynamic_module("caikit.core")
ANY_MODEL_TYPE = "test-any-model-type"
ANY_MODEL_PATH = "test-any-model-path"
MODEL_MANAGER = ModelManager.get_instance()


@pytest.fixture(autouse=True)
def tear_down():
    yield
    MODEL_MANAGER.unload_all_models()


@contextmanager
def temp_local_models_dir(workdir, model_manager=MODEL_MANAGER):
    prev_local_models_dir = model_manager._local_models_dir
    model_manager._local_models_dir = workdir
    yield
    model_manager._local_models_dir = prev_local_models_dir


@contextmanager
def non_singleton_model_managers(num_mgrs=1, *args, **kwargs):
    with temp_config(*args, **kwargs):
        with patch(
            "caikit.runtime.model_management.model_loader.MODEL_MANAGER",
            new_callable=CoreModelManager,
        ):
            instances = []
            try:
                for _ in range(num_mgrs):
                    ModelManager._ModelManager__instance = None
                    instances.append(ModelManager.get_instance())
                yield instances
            finally:
                for inst in instances:
                    inst.shut_down()
                ModelManager._ModelManager__instance = MODEL_MANAGER


class SlowLoader:
    """Helper class to simulate slow loading"""

    def __init__(self, load_result="STUB"):
        self._load_result = load_result
        self._load_start_event = threading.Event()
        self._load_end_event = threading.Event()

    def load(self, *_, **__):
        self._load_start_event.wait()
        self._load_end_event.set()
        if isinstance(self._load_result, Exception):
            raise self._load_result
        return self._load_result

    def unblock_load(self):
        self._load_start_event.set()

    def done_loading(self):
        return self._load_end_event.is_set()


# ****************************** Integration Tests ****************************** #
# These tests do not patch in mocks, the manager will use real instances of its dependencies


def test_load_model_ok_response():
    model_id = "happy_load_test"
    model_size = MODEL_MANAGER.load_model(
        model_id=model_id,
        local_model_path=Fixtures.get_good_model_path(),
        model_type=Fixtures.get_good_model_type(),
    ).size()
    assert model_size > 0


@pytest.mark.parametrize("model_id", ["", b"bytes-id", 123])
def test_retrieve_invalid_model_ids(model_id):
    with pytest.raises(CaikitRuntimeException) as context:
        MODEL_MANAGER.retrieve_model(model_id)
    assert context.value.status_code == grpc.StatusCode.INVALID_ARGUMENT


def test_load_model_no_size_update():
    model_id = random_test_id()
    model_size = MODEL_MANAGER.load_model(
        model_id=model_id,
        local_model_path=Fixtures.get_good_model_path(),
        model_type=Fixtures.get_good_model_type(),
    ).size()
    assert model_size > 0
    loaded_model = MODEL_MANAGER.loaded_models[model_id]
    assert loaded_model.size() == model_size
    loaded_model.set_size(model_size * 2)
    assert loaded_model.size() == model_size


def test_load_local_models():
    with TemporaryDirectory() as tempdir:
        shutil.copytree(Fixtures.get_good_model_path(), os.path.join(tempdir, "model1"))
        shutil.copy(
            Fixtures.get_good_model_archive_path(),
            os.path.join(tempdir, "model2.zip"),
        )

        with temp_local_models_dir(tempdir):
            MODEL_MANAGER.sync_local_models(wait=True)
        assert len(MODEL_MANAGER.loaded_models) == 2
        assert "model1" in MODEL_MANAGER.loaded_models.keys()
        assert "model2.zip" in MODEL_MANAGER.loaded_models.keys()
        assert "model-does-not-exist.zip" not in MODEL_MANAGER.loaded_models.keys()


@pytest.mark.parametrize("wait", [True, False])
def test_model_manager_loads_local_models_on_init(wait):
    with TemporaryDirectory() as tempdir:
        shutil.copytree(Fixtures.get_good_model_path(), os.path.join(tempdir, "model1"))
        shutil.copy(
            Fixtures.get_good_model_archive_path(),
            os.path.join(tempdir, "model2.zip"),
        )
        ModelManager._ModelManager__instance = None
        with temp_config(
            {
                "runtime": {
                    "local_models_dir": tempdir,
                    "wait_for_initial_model_loads": wait,
                },
            },
            merge_strategy="merge",
        ):
            MODEL_MANAGER = ModelManager()

            assert len(MODEL_MANAGER.loaded_models) == 2
            assert "model1" in MODEL_MANAGER.loaded_models.keys()
            assert "model2.zip" in MODEL_MANAGER.loaded_models.keys()
            assert "model-does-not-exist.zip" not in MODEL_MANAGER.loaded_models.keys()

            # Make sure that the loaded model can be retrieved and run
            for model_name in ["model1", "model2.zip"]:
                model = MODEL_MANAGER.retrieve_model(model_name)
                model.run(SampleInputType("hello"))


def test_load_model_error_response():
    """Test load model's model does not exist when the loader throws"""
    with pytest.raises(CaikitRuntimeException) as context:
        MODEL_MANAGER.load_model(
            model_id=random_test_id(),
            local_model_path=Fixtures().get_invalid_model_archive_path(),
            model_type="categories_esa",
            wait=True,
        )

    assert context.value.status_code == grpc.StatusCode.NOT_FOUND
    assert len(MODEL_MANAGER.loaded_models) == 0


def test_load_model_map_insertion():
    """Test if loaded model is correctly added to map storing model data"""
    model = random_test_id()
    MODEL_MANAGER.load_model(
        model_id=model,
        local_model_path=Fixtures.get_good_model_path(),
        model_type=Fixtures.get_good_model_type(),
    )
    assert MODEL_MANAGER.loaded_models[model].size() > 0


def test_load_model_count():
    """Test if multiple loaded models are added to map storing model data"""
    MODEL_MANAGER.load_model(
        model_id=random_test_id(),
        local_model_path=Fixtures.get_good_model_path(),
        model_type=Fixtures.get_good_model_type(),
    )
    MODEL_MANAGER.load_model(
        model_id=random_test_id(),
        local_model_path=Fixtures.get_good_model_path(),
        model_type=Fixtures.get_good_model_type(),
    )
    assert len(MODEL_MANAGER.loaded_models) == 2


def test_unload_model_ok_response():
    """Test to make sure that given a loaded model ID, the model manager is able to correctly
    unload a model, giving a nonzero model size back."""
    model_id = "happy_unload_test"
    MODEL_MANAGER.load_model(
        model_id=model_id,
        local_model_path=Fixtures.get_good_model_path(),
        model_type=Fixtures.get_good_model_type(),
    )
    model_size = MODEL_MANAGER.unload_model(model_id=model_id)
    assert model_size >= 0


def test_unload_model_count():
    """Test if unloaded models are deleted from loaded models map"""
    id_1 = "test"
    id_2 = "test2"
    # Load models from COS
    MODEL_MANAGER.load_model(
        model_id=id_1,
        local_model_path=Fixtures.get_good_model_path(),
        model_type=Fixtures.get_good_model_type(),
    )
    MODEL_MANAGER.load_model(
        model_id=id_2,
        local_model_path=Fixtures.get_good_model_path(),
        model_type=Fixtures.get_good_model_type(),
    )
    # Unload one of the models, and make sure it was properly removed
    MODEL_MANAGER.unload_model(model_id=id_2)
    assert len(MODEL_MANAGER.loaded_models) == 1
    assert id_1 in MODEL_MANAGER.loaded_models.keys()


def test_unload_all_models_count():
    """Test if unload all models deletes every model from loaded models map"""
    id_1 = "test"
    id_2 = "test2"
    MODEL_MANAGER.load_model(
        model_id=id_1,
        local_model_path=Fixtures.get_good_model_path(),
        model_type=Fixtures.get_good_model_type(),
    )
    MODEL_MANAGER.load_model(
        model_id=id_2,
        local_model_path=Fixtures.get_good_model_path(),
        model_type=Fixtures.get_good_model_type(),
    )
    MODEL_MANAGER.unload_all_models()
    assert len(MODEL_MANAGER.loaded_models) == 0


def test_unload_model_not_loaded_response():
    """Test unload model for model not loaded does NOT throw an error"""
    MODEL_MANAGER.unload_model(model_id=random_test_id())


def test_retrieve_model_returns_loaded_model():
    """Test that a loaded model can be retrieved"""
    model_id = random_test_id()
    MODEL_MANAGER.load_model(
        model_id,
        local_model_path=Fixtures.get_good_model_path(),
        model_type=Fixtures.get_good_model_type(),  # eventually we'd like to be determining the type from the model itself...
    )
    model = MODEL_MANAGER.retrieve_model(model_id)
    assert isinstance(model, ModuleBase)
    assert len(MODEL_MANAGER.loaded_models) == 1


def test_retrieve_model_raises_error_for_not_found_model():
    """Test that gRPC NOT_FOUND exception raised when non-existent model retrieved"""
    with pytest.raises(CaikitRuntimeException) as context:
        MODEL_MANAGER.retrieve_model("not-found")
    assert context.value.status_code == grpc.StatusCode.NOT_FOUND


def test_model_size_ok_response():
    """Test if loaded model correctly returns model size"""
    model = random_test_id()
    MODEL_MANAGER.load_model(
        model_id=model,
        local_model_path=Fixtures.get_good_model_path(),
        model_type=Fixtures.get_good_model_type(),
    )
    assert MODEL_MANAGER.get_model_size(model) > 0


def test_model_size_error_not_found_response():
    """Test model size's model does not exist error response"""
    with pytest.raises(CaikitRuntimeException) as context:
        MODEL_MANAGER.get_model_size("no_exist_model")
    assert context.value.status_code == grpc.StatusCode.NOT_FOUND


def test_model_size_error_none_not_found_response():
    """Test model size's model is None error response"""
    with pytest.raises(CaikitRuntimeException) as context:
        MODEL_MANAGER.get_model_size(None)
    assert context.value.status_code == grpc.StatusCode.NOT_FOUND


def test_estimate_model_size_ok_response_on_loaded_model():
    """Test if loaded model correctly returns model size"""
    MODEL_MANAGER.load_model(
        model_id=random_test_id(),
        local_model_path=Fixtures.get_good_model_path(),
        model_type=Fixtures.get_good_model_type(),
    )
    assert (
        MODEL_MANAGER.estimate_model_size(
            "test", Fixtures.get_good_model_path(), Fixtures.get_good_model_type()
        )
        > 0
    )


def test_estimate_model_size_ok_response_on_nonloaded_model():
    """Test if a model that's not loaded, correctly returns predicted model size"""
    assert (
        MODEL_MANAGER.estimate_model_size(
            "test", Fixtures.get_good_model_path(), Fixtures.get_good_model_type()
        )
        > 0
    )


def test_estimate_model_size_by_type():
    """Test that a model's size is estimated differently based on its type"""
    config = get_config().inference_plugin.model_mesh
    assert Fixtures.get_good_model_type() in config.model_size_multipliers

    typed_model_size = MODEL_MANAGER.estimate_model_size(
        "test", Fixtures.get_good_model_path(), Fixtures.get_good_model_type()
    )
    untyped_model_size = MODEL_MANAGER.estimate_model_size(
        "test", Fixtures.get_good_model_path(), "test-not-a-model-type"
    )

    assert typed_model_size > 0
    assert untyped_model_size > 0
    assert typed_model_size != untyped_model_size


def test_estimate_model_size_error_not_found_response():
    """Test if error in predict model size on unknown model path"""
    with pytest.raises(CaikitRuntimeException) as context:
        MODEL_MANAGER.estimate_model_size(
            model_id=random_test_id(),
            local_model_path="no_exist.zip",
            model_type="categories_esa",
        )
    assert context.value.status_code == grpc.StatusCode.NOT_FOUND


def test_model_manager_replicas_with_disk_caching(good_model_path):
    """Test that multiple model manager instances can co-exist and share a set
    of models when local_models_cache is used.

    This test simulates running concurrent replicas of caikit.runtime that are
    logically independent from one another.
    """
    # NOTE: This test requires that the ModelManager class not be a singleton.
    #   To accomplish this, the singleton instance is temporarily removed.
    with TemporaryDirectory() as cache_dir:
        with non_singleton_model_managers(
            2,
            {
                "runtime": {
                    "local_models_dir": cache_dir,
                    "lazy_load_local_models": True,
                    "lazy_load_poll_period_seconds": 0,
                },
            },
            "merge",
        ) as managers:
            # Make two standalone manager instances
            manager_one, manager_two = managers
            assert manager_two is not manager_one
            assert manager_one._local_models_dir == cache_dir
            assert manager_two._local_models_dir == cache_dir

            # Trying to retrieve a model that is not loaded in either and is
            # not saved in the cache dir should yield NOT_FOUND
            model_id = random_test_id()
            with pytest.raises(CaikitRuntimeException) as context:
                manager_one.retrieve_model(model_id)
            assert context.value.status_code == grpc.StatusCode.NOT_FOUND
            with pytest.raises(CaikitRuntimeException) as context:
                manager_two.retrieve_model(model_id)
            assert context.value.status_code == grpc.StatusCode.NOT_FOUND

            # Place a saved model into the cache dir manually
            model_one_path = os.path.join(cache_dir, model_id)
            shutil.copytree(good_model_path, model_one_path)

            # Retrieve the model by ID and ensure it's available now
            model_one = manager_one.retrieve_model(model_id)
            assert isinstance(model_one, ModuleBase)
            assert (
                manager_one.loaded_models.get(model_id)
                and manager_one.loaded_models[model_id].model() is model_one
            )

            # Make sure the same model is available on the second manager
            assert manager_two.loaded_models.get(model_id) is None
            assert manager_two.retrieve_model(model_id)
            assert manager_two.loaded_models.get(model_id)

            # Remove the model from the local dir and trigger both managers to
            # sync their local model dirs to make sure it gets removed
            shutil.rmtree(model_one_path)
            manager_one.sync_local_models(wait=True)
            manager_two.sync_local_models(wait=True)
            with pytest.raises(CaikitRuntimeException) as context:
                manager_one.retrieve_model(model_id)
            with pytest.raises(CaikitRuntimeException) as context:
                manager_two.retrieve_model(model_id)


def test_model_manager_disk_caching_periodic_sync(good_model_path):
    """Make sure that when using disk caching, the manager periodically syncs
    its loaded models based on their presence in the cache
    """
    purge_period = 0.002
    with TemporaryDirectory() as cache_dir:
        with non_singleton_model_managers(
            2,
            {
                "runtime": {
                    "local_models_dir": cache_dir,
                    "lazy_load_local_models": True,
                    "lazy_load_poll_period_seconds": purge_period,
                },
            },
            "merge",
        ) as managers:
            manager_one, manager_two = managers

            # Load the model on the first manager and get it loaded into the
            # the first by fetching it
            model_id = random_test_id()
            model_cache_path = os.path.join(cache_dir, model_id)
            assert not os.path.exists(model_cache_path)
            shutil.copytree(good_model_path, model_cache_path)
            assert manager_one.retrieve_model(model_id)
            assert model_id in manager_one.loaded_models

            # Wait for the sync period and make sure it's available in the
            # second manager
            start = time.time()
            mgr_two_loaded = False
            while (time.time() - start) < (purge_period * 1000):
                time.sleep(purge_period)
                if model_id in manager_two.loaded_models:
                    mgr_two_loaded = True
                    break
            assert mgr_two_loaded

            # Remove the model from disk and wait to ensure that the model gets
            # unloaded
            shutil.rmtree(model_cache_path)
            start = time.time()
            mgr_one_unloaded = False
            mgr_two_unloaded = False
            while (time.time() - start) < (purge_period * 1000):
                if model_id not in manager_one.loaded_models:
                    mgr_one_unloaded = True
                if model_id not in manager_two.loaded_models:
                    mgr_two_unloaded = True
                if mgr_one_unloaded and mgr_two_unloaded:
                    break
            assert mgr_one_unloaded and mgr_two_unloaded


def test_lazy_load_of_large_model(good_model_path):
    """Test that a large model that is actively being written to disk is not incorrectly loaded
    too soon by the lazy loading poll
    """
    with TemporaryDirectory() as cache_dir:
        with non_singleton_model_managers(
            1,
            {
                "runtime": {
                    "local_models_dir": cache_dir,
                    "lazy_load_local_models": True,
                    "lazy_load_poll_period_seconds": 0,
                },
            },
            "merge",
        ) as managers:
            manager = managers[0]

            # Start with a valid model
            model_name = os.path.basename(good_model_path)
            model_cache_path = os.path.join(cache_dir, model_name)
            assert not os.path.exists(model_cache_path)
            shutil.copytree(good_model_path, model_cache_path)

            # Then kick off a thread that will start writing a large file inside this model dir.
            # This simulates uploading a large model artifact
            def write_big_file(path: str, stop_event: threading.Event):
                big_file = os.path.join(path, "big_model_artifact.txt")
                with open(big_file, "w") as bf:
                    while not stop_event.is_set():
                        bf.write("This is a big file\n" * 1000)

            stop_write_event = threading.Event()
            writer_thread = threading.Thread(
                target=write_big_file, args=(model_cache_path, stop_write_event)
            )
            writer_thread.start()

            try:
                # Trigger the periodic sync and make sure the model is NOT loaded
                assert model_name not in manager.loaded_models
                manager.sync_local_models(wait=True)
                assert model_name not in manager.loaded_models

                # Stop the model writing thread (Finish the model upload)
                stop_write_event.set()
                writer_thread.join()

                # Re-trigger the sync and make sure the model is loaded this time
                manager.sync_local_models(wait=True)
                assert model_name in manager.loaded_models

            finally:
                stop_write_event.set()
                writer_thread.join()


def test_nested_local_model_load_unload(good_model_path):
    """Test that a model can be loaded in a subdirectory of the local_models_dir
    and that the periodic sync does not unload the model.
    """
    with TemporaryDirectory() as cache_dir:
        with non_singleton_model_managers(
            1,
            {
                "runtime": {
                    "local_models_dir": cache_dir,
                    "lazy_load_local_models": True,
                    "lazy_load_poll_period_seconds": 0,
                },
            },
            "merge",
        ) as managers:
            manager = managers[0]

            # Copy the model into a nested model directory
            model_name = os.path.join("parent", os.path.basename(good_model_path))
            model_cache_path = os.path.join(cache_dir, model_name)
            assert not os.path.exists(model_cache_path)
            shutil.copytree(good_model_path, model_cache_path)

            # Trigger the periodic sync and make sure the model is NOT loaded
            assert model_name not in manager.loaded_models
            manager.sync_local_models(wait=True)
            assert model_name not in manager.loaded_models

            # Explicitly ask to load the nested model name to trigger the lazy
            # load
            model = manager.retrieve_model(model_name)
            assert model
            assert model_name in manager.loaded_models

            # Re-trigger the sync and make sure the model does not get unloaded
            manager.sync_local_models(wait=True)
            assert model_name in manager.loaded_models


def test_model_unload_race(good_model_path):
    """Test that if a model gets unloaded _while_ it's actively being loaded
    (before retrieve_model completes, but after load_model completes), no
    exception is raised.
    """
    with TemporaryDirectory() as cache_dir:
        with non_singleton_model_managers(
            1,
            {
                "runtime": {
                    "local_models_dir": cache_dir,
                    "lazy_load_local_models": True,
                    "lazy_load_poll_period_seconds": 0,
                },
            },
            "merge",
        ) as managers:
            manager = managers[0]

            # Copy the model to the local_models_dir
            model_id = random_test_id()
            model_cache_path = os.path.join(cache_dir, model_id)
            shutil.copytree(good_model_path, model_cache_path)

            # Patch the manager's load_model to immediately unload the model
            orig_load_model = manager.load_model

            def load_and_unload_model(self, model_id: str, *args, **kwargs):
                res = orig_load_model(model_id, *args, **kwargs)
                manager.unload_model(model_id)
                return res

            with patch.object(manager.__class__, "load_model", load_and_unload_model):

                # Retrieve the model and make sure there's no error
                assert manager.retrieve_model(model_id)
                assert model_id not in manager.loaded_models


def test_load_local_model_deleted_dir():
    """Make sure losing the local_models_dir out from under a running manager
    doesn't kill the whole thing
    """
    with TemporaryDirectory() as tempdir:
        cache_dir = os.path.join(tempdir, "cache_dir")
        os.makedirs(cache_dir)
        with non_singleton_model_managers(
            1,
            {
                "runtime": {
                    "local_models_dir": cache_dir,
                    "lazy_load_local_models": True,
                    "lazy_load_poll_period_seconds": 0.001,
                },
            },
            "merge",
        ) as managers:
            manager = managers[0]

            # Make sure the timer started
            assert manager._lazy_sync_timer is not None

            # Delete the cache dir and force a sync
            shutil.rmtree(cache_dir)
            while True:
                try:
                    os.listdir(cache_dir)
                except FileNotFoundError:
                    break
            manager.sync_local_models(wait=True)

            # Make sure the timer is removed
            assert manager._lazy_sync_timer is None


def test_load_local_model_deleted_dir():
    """Make sure bad models in local_models_dir at boot don't cause exceptions"""
    with TemporaryDirectory() as cache_dir:
        model_id = random_test_id()
        model_cache_path = os.path.join(cache_dir, model_id)
        os.makedirs(model_cache_path)
        with non_singleton_model_managers(
            1,
            {
                "runtime": {
                    "local_models_dir": cache_dir,
                    "lazy_load_local_models": False,
                },
            },
            "merge",
        ) as managers:
            manager = managers[0]
            assert not manager.loaded_models


def test_lazy_load_ephemeral_model():
    """Make sure an ephemeral model (not on disk) can be lazy loaded if the
    right finder configuration is present to load it without hitting disk.
    """
    with TemporaryDirectory() as cache_dir:
        with non_singleton_model_managers(
            1,
            {
                "model_management": {"finders": {"default": {"type": TestFinder.name}}},
                "runtime": {
                    "local_models_dir": cache_dir,
                    "lazy_load_local_models": True,
                },
            },
            "merge",
        ) as managers:
            manager = managers[0]
            model_id = random_test_id()
            model = manager.retrieve_model(model_id)
            assert model
            assert cache_dir not in manager.loaded_models[model_id].path()

            # Make sure the model does not get unloaded on sync
            manager._local_models_dir_sync(wait=True)
            assert model_id in manager.loaded_models


# ****************************** Unit Tests ****************************** #
# These tests patch in mocks for the manager's dependencies, to test its code in isolation


def test_load_model():
    """Test to make sure that given valid input, the model manager gives a happy response
    when we tried to load in a model (model size > 0 or 0 if the model size will be computed
    at a later time)."""
    mock_loader = MagicMock()
    mock_sizer = MagicMock()
    model_id = random_test_id()
    expected_model_size = 1234

    with patch.object(MODEL_MANAGER, "model_loader", mock_loader):
        with patch.object(MODEL_MANAGER, "model_sizer", mock_sizer):
            loaded_model = LoadedModel()
            loaded_model._model = "something"
            mock_loader.load_model.return_value = loaded_model
            mock_sizer.get_model_size.return_value = expected_model_size

            model_size = MODEL_MANAGER.load_model(
                model_id, ANY_MODEL_PATH, ANY_MODEL_TYPE
            ).size()
            assert expected_model_size == model_size
            mock_loader.load_model.assert_called_once()
            call_args = mock_loader.load_model.call_args
            assert call_args.args == (
                model_id,
                ANY_MODEL_PATH,
                ANY_MODEL_TYPE,
            )
            assert "fail_callback" in call_args.kwargs
            mock_sizer.get_model_size.assert_called_once_with(
                model_id, ANY_MODEL_PATH, ANY_MODEL_TYPE
            )


def test_load_model_throws_if_the_model_loader_throws():
    """Test load model's model does not exist when the loader throws"""
    mock_loader = MagicMock()
    with patch.object(MODEL_MANAGER, "model_loader", mock_loader):
        mock_loader.load_model.side_effect = CaikitRuntimeException(
            grpc.StatusCode.NOT_FOUND, "test any not found exception"
        )

        with pytest.raises(CaikitRuntimeException) as context:
            MODEL_MANAGER.load_model(random_test_id(), ANY_MODEL_PATH, ANY_MODEL_TYPE)

        assert context.value.status_code == grpc.StatusCode.NOT_FOUND
        assert len(MODEL_MANAGER.loaded_models) == 0


def test_retrieve_model_returns_the_module_from_the_model_loader():
    """Test that a loaded model can be retrieved"""
    model_id = random_test_id()
    expected_module = "this is definitely a stub module"
    mock_sizer = MagicMock()
    mock_loader = MagicMock()

    with patch.object(MODEL_MANAGER, "model_loader", mock_loader):
        with patch.object(MODEL_MANAGER, "model_sizer", mock_sizer):
            mock_sizer.get_model_size.return_value = 1
            model_future = Future()
            model_future.result = lambda *_, **__: expected_module
            model_future_factory = lambda: model_future
            mock_loader.load_model.return_value = (
                LoadedModel.Builder()
                .model_future_factory(model_future_factory)
                .id("foo")
                .type("bar")
                .build()
            )
            MODEL_MANAGER.load_model(model_id, ANY_MODEL_PATH, ANY_MODEL_TYPE)

            model = MODEL_MANAGER.retrieve_model(model_id)
            assert expected_module == model


def test_unload_partially_loaded():
    """Make sure that when unloading a model that is still loading, the load
    completes correctly
    """
    # Set up a "slow load" that we can use to ensure that the loading has
    # completed successfully
    slow_loader = SlowLoader()
    pool = ThreadPoolExecutor()
    model_future_factory = partial(pool.submit, slow_loader.load)

    model_id = random_test_id()
    mock_sizer = MagicMock()
    mock_loader = MagicMock()
    with patch.object(MODEL_MANAGER, "model_loader", mock_loader):
        with patch.object(MODEL_MANAGER, "model_sizer", mock_sizer):
            mock_sizer.get_model_size.return_value = 1
            mock_loader.load_model.return_value = (
                LoadedModel.Builder()
                .model_future_factory(model_future_factory)
                .id("foo")
                .type("bar")
                .build()
            )
            MODEL_MANAGER.load_model(
                model_id, ANY_MODEL_PATH, ANY_MODEL_TYPE, wait=False
            )

            # Start the unload assertion that will block on loading
            unload_future = pool.submit(MODEL_MANAGER.unload_model, model_id)

            # Unblock the load
            assert not slow_loader.done_loading()
            slow_loader.unblock_load()

            # Make sure unload completes and the model finished loading
            unload_future.result()
            assert slow_loader.done_loading()


def test_unload_unexpected_error_loaded():
    """Make sure that when unloading a model that is still loading, errors when
    waiting for the load to complete are handled
    """
    # Set up a "slow load" that we can use to ensure that the loading has
    # completed successfully
    slow_loader = SlowLoader(RuntimeError("yikes"))
    pool = ThreadPoolExecutor()
    model_future_factory = partial(pool.submit, slow_loader.load)

    model_id = random_test_id()
    mock_sizer = MagicMock()
    mock_loader = MagicMock()
    with patch.object(MODEL_MANAGER, "model_loader", mock_loader):
        with patch.object(MODEL_MANAGER, "model_sizer", mock_sizer):
            mock_sizer.get_model_size.return_value = 1
            mock_loader.load_model.return_value = (
                LoadedModel.Builder()
                .model_future_factory(model_future_factory)
                .id("foo")
                .type("bar")
                .build()
            )
            MODEL_MANAGER.load_model(
                model_id, ANY_MODEL_PATH, ANY_MODEL_TYPE, wait=False
            )

            # Start the unload assertion that will block on loading
            unload_future = pool.submit(MODEL_MANAGER.unload_model, model_id)

            # Unblock the load
            assert not slow_loader.done_loading()
            slow_loader.unblock_load()

            # Make sure unload completes and the model finished loading
            with pytest.raises(CaikitRuntimeException) as context:
                unload_future.result()
            assert context.value.status_code == grpc.StatusCode.INTERNAL
            assert slow_loader.done_loading()


def test_reload_partially_loaded():
    """Make sure that attempting to reload a model that has already started to
    load simply returns the existing LoadedModel
    """
    # Set up a "slow load" that we can use to ensure that the loading has
    # completed successfully
    slow_loader = SlowLoader()
    pool = ThreadPoolExecutor()
    model_future_factory = partial(pool.submit, slow_loader.load)

    model_id = random_test_id()
    mock_sizer = MagicMock()
    mock_loader = MagicMock()
    special_model_size = 123321
    with patch.object(MODEL_MANAGER, "model_loader", mock_loader):
        with patch.object(MODEL_MANAGER, "model_sizer", mock_sizer):
            mock_sizer.get_model_size.return_value = special_model_size
            loaded_model = (
                LoadedModel.Builder()
                .model_future_factory(model_future_factory)
                .id("foo")
                .type("bar")
                .build()
            )
            mock_loader.load_model.return_value = loaded_model
            model_size = MODEL_MANAGER.load_model(
                model_id, ANY_MODEL_PATH, ANY_MODEL_TYPE, wait=False
            ).size()
            assert model_size == special_model_size
            assert (
                MODEL_MANAGER.load_model(
                    model_id, ANY_MODEL_PATH, ANY_MODEL_TYPE, wait=False
                ).size()
                == special_model_size
            )

            # Unblock the load
            assert not slow_loader.done_loading()
            slow_loader.unblock_load()
            loaded_model.wait()
            assert slow_loader.done_loading()


def test_get_model_size_returns_size_from_model_sizer():
    """Test that loading a model stores the size from the ModelSizer"""
    mock_loader = MagicMock()
    mock_sizer = MagicMock()
    expected_model_size = 1234
    model_id = random_test_id()

    with patch.object(MODEL_MANAGER, "model_loader", mock_loader):
        with patch.object(MODEL_MANAGER, "model_sizer", mock_sizer):
            loaded_model = LoadedModel()
            loaded_model._model = "something"
            mock_loader.load_model.return_value = loaded_model
            mock_sizer.get_model_size.return_value = expected_model_size

            MODEL_MANAGER.load_model(model_id, ANY_MODEL_PATH, ANY_MODEL_TYPE)

            model_size = MODEL_MANAGER.get_model_size(model_id)
            assert expected_model_size == model_size


def test_estimate_model_size_returns_size_from_model_sizer():
    """Test that estimating a model size uses the ModelSizer"""
    mock_sizer = MagicMock()
    expected_model_size = 5678
    model_id = random_test_id()

    with patch.object(MODEL_MANAGER, "model_sizer", mock_sizer):
        mock_sizer.get_model_size.return_value = expected_model_size
        model_size = MODEL_MANAGER.estimate_model_size(
            model_id, ANY_MODEL_PATH, ANY_MODEL_TYPE
        )
        assert expected_model_size == model_size


def test_estimate_model_size_throws_if_model_sizer_throws():
    """Test that estimating a model size uses the ModelSizer"""
    mock_sizer = MagicMock()
    model_id = random_test_id()

    with patch.object(MODEL_MANAGER, "model_sizer", mock_sizer):
        mock_sizer.get_model_size.side_effect = CaikitRuntimeException(
            grpc.StatusCode.UNAVAILABLE, "test-any-exception"
        )
        with pytest.raises(CaikitRuntimeException) as context:
            MODEL_MANAGER.estimate_model_size(model_id, ANY_MODEL_PATH, ANY_MODEL_TYPE)
        assert context.value.status_code == grpc.StatusCode.UNAVAILABLE


def test_periodic_sync_handles_errors():
    """Test that any exception raised during syncing local models is handled
    without terminating the polling loop
    """

    class SecretException(Exception):
        pass

    with TemporaryDirectory() as cache_dir:
        with non_singleton_model_managers(
            1,
            {
                "runtime": {
                    "local_models_dir": cache_dir,
                    "lazy_load_local_models": True,
                },
            },
            "merge",
        ) as managers:
            manager = managers[0]
            with patch.object(manager, "_local_models_dir_sync") as mock_sync:
                mock_sync.side_effect = SecretException()
                assert manager._lazy_sync_timer is not None
                manager.sync_local_models(True)
                mock_sync.assert_called_once()
                assert manager._lazy_sync_timer is not None


def test_periodic_sync_handles_temporary_errors():
    """Test that models loaded with the periodic sync can retry if the initial
    load operation fails
    """
    with TemporaryDirectory() as cache_dir:
        with non_singleton_model_managers(
            1,
            {
                "runtime": {
                    "local_models_dir": cache_dir,
                    "lazy_load_local_models": True,
                    "lazy_load_retries": 1,
                },
            },
            "merge",
        ) as managers:
            manager = managers[0]
            flakey_loader = TempFailWrapper(
                manager.model_loader._load_module,
                num_failures=1,
                exc=CaikitRuntimeException(grpc.StatusCode.INTERNAL, "Dang"),
            )
            with patch.object(
                manager.model_loader,
                "_load_module",
                flakey_loader,
            ):
                assert manager._lazy_sync_timer is not None
                model_path = Fixtures.get_good_model_path()
                model_name = os.path.basename(model_path)
                shutil.copytree(model_path, os.path.join(cache_dir, model_name))
                manager.sync_local_models(True)
                assert manager._lazy_sync_timer is not None
                model = manager.retrieve_model(model_name)
                assert model


def test_lazy_load_handles_temporary_errors():
    """Test that a lazy load without a periodic sync correctly retries failed
    loads
    """
    with TemporaryDirectory() as cache_dir:
        with non_singleton_model_managers(
            1,
            {
                "runtime": {
                    "local_models_dir": cache_dir,
                    "lazy_load_local_models": True,
                    "lazy_load_poll_period_seconds": 0,
                    "lazy_load_retries": 1,
                },
            },
            "merge",
        ) as managers:
            manager = managers[0]
            flakey_loader = TempFailWrapper(
                manager.model_loader._load_module,
                num_failures=1,
                exc=CaikitRuntimeException(grpc.StatusCode.INTERNAL, "Dang"),
            )
            with patch.object(
                manager.model_loader,
                "_load_module",
                flakey_loader,
            ):
                assert manager._lazy_sync_timer is None
                model_path = Fixtures.get_good_model_path()
                model_name = os.path.basename(model_path)
                shutil.copytree(model_path, os.path.join(cache_dir, model_name))
                assert manager._lazy_sync_timer is None
                model = manager.retrieve_model(model_name)
                assert model


<<<<<<< HEAD
def test_lazy_load_true_local_models_dir_valid():
    """When lazy_load_local_models is True and local_models_dir exists.
    Check that the local_models_dir is pointing to the correct location
    """

    with TemporaryDirectory() as cache_dir:

        ModelManager._ModelManager__instance = None
        with temp_config(
            {
                "runtime": {
                    "local_models_dir": cache_dir,
                    "lazy_load_local_models": True,
                }
            },
            merge_strategy="merge",
        ):
            MODEL_MANAGER = ModelManager()
            assert len(MODEL_MANAGER.loaded_models) == 0
            assert MODEL_MANAGER._local_models_dir == cache_dir


def test_lazy_load_true_local_models_dir_invalid():
    """When lazy_load_local_models is True and local_models_dir does not exist.
    Raise ValueError with an appropriate message
    """

    with TemporaryDirectory() as cache_dir:

        with pytest.raises(
            ValueError,
            match=(
                "runtime.local_models_dir must be a valid path"
                " if set with runtime.lazy_load_local_models. "
                "Provided path: invalid"
            ),
        ):

            ModelManager._ModelManager__instance = None
            with temp_config(
                {
                    "runtime": {
                        "local_models_dir": "invalid",
                        "lazy_load_local_models": True,
                    }
                },
                merge_strategy="merge",
            ):
                MODEL_MANAGER = ModelManager()


def test_lazy_load_true_local_models_dir_none():
    """When lazy_load_local_models is True and local_models_dir is not set in the config.
    Raise ValueError with an appropriate message
    """

    with TemporaryDirectory() as cache_dir:

        with pytest.raises(
            ValueError,
            match=(
                "runtime.local_models_dir must be set"
                " if using runtime.lazy_load_local_models. "
            ),
        ):

            ModelManager._ModelManager__instance = None
            with temp_config(
                {
                    "runtime": {
                        "local_models_dir": None,
                        "lazy_load_local_models": True,
                    }
                },
                merge_strategy="merge",
            ):
                MODEL_MANAGER = ModelManager()


def test_lazy_load_false_local_models_dir_valid():
    """When lazy_load_local_models is False and local_models_dir exists.
    Check that the local_models_dir is pointing to the correct location
    """

    with TemporaryDirectory() as cache_dir:

        ModelManager._ModelManager__instance = None
        with temp_config(
            {
                "runtime": {
                    "local_models_dir": cache_dir,
                    "lazy_load_local_models": False,
                }
            },
            merge_strategy="merge",
        ):
            MODEL_MANAGER = ModelManager()
            assert len(MODEL_MANAGER.loaded_models) == 0
            assert MODEL_MANAGER._local_models_dir == cache_dir


def test_lazy_load_false_local_models_dir_invalid():
    """When lazy_load_local_models is False and local_models_dir does not exist.
    Check that the local_models_dir is False / Empty
    """

    with TemporaryDirectory() as cache_dir:

        ModelManager._ModelManager__instance = None
        with temp_config(
            {
                "runtime": {
                    "local_models_dir": "",
                    "lazy_load_local_models": False,
                }
            },
            merge_strategy="merge",
        ):
            MODEL_MANAGER = ModelManager()
            assert len(MODEL_MANAGER.loaded_models) == 0
            assert not MODEL_MANAGER._local_models_dir
=======
class NoModelFinder(ModelFinderBase):
    name = "NOMODEL"

    def __init__(self, config: Config, instance_name: str):
        super().__init__(config, instance_name)

    def find_model(self, model_path: str, **kwargs) -> ModuleConfig:
        raise FileNotFoundError(f"Unable to find model {model_path}")


def test_load_model_custom_finder():
    """Test to ensure loading model works with custom finder"""
    bad_finder = NoModelFinder(aconfig.Config({}), "bad_instance")

    model_id = random_test_id()
    with pytest.raises(CaikitRuntimeException) as exp:
        MODEL_MANAGER.load_model(
            model_id=model_id,
            local_model_path=Fixtures.get_good_model_path(),
            model_type=Fixtures.get_good_model_type(),
            finder=bad_finder,
        )
    assert exp.value.status_code == grpc.StatusCode.NOT_FOUND


class CustomParamInitializer(LocalModelInitializer):
    name = "CUSTOMPARAM"

    def init(self, model_config: ModuleConfig, **kwargs) -> ModuleBase:
        module = super().init(model_config, **kwargs)
        module.custom_param = True
        return module


def test_load_model_custom_initializer():
    """Test to ensure loading model works with custom initializer"""

    custom_param_initializer = CustomParamInitializer(
        aconfig.Config({}), "custom_param"
    )
    model_id = random_test_id()
    model = MODEL_MANAGER.load_model(
        model_id=model_id,
        local_model_path=Fixtures.get_good_model_path(),
        model_type=Fixtures.get_good_model_type(),
        initializer=custom_param_initializer,
    ).model()
    assert model
    assert model.custom_param
>>>>>>> c93d326d
<|MERGE_RESOLUTION|>--- conflicted
+++ resolved
@@ -1076,7 +1076,6 @@
                 assert model
 
 
-<<<<<<< HEAD
 def test_lazy_load_true_local_models_dir_valid():
     """When lazy_load_local_models is True and local_models_dir exists.
     Check that the local_models_dir is pointing to the correct location
@@ -1198,7 +1197,6 @@
             MODEL_MANAGER = ModelManager()
             assert len(MODEL_MANAGER.loaded_models) == 0
             assert not MODEL_MANAGER._local_models_dir
-=======
 class NoModelFinder(ModelFinderBase):
     name = "NOMODEL"
 
@@ -1247,5 +1245,4 @@
         initializer=custom_param_initializer,
     ).model()
     assert model
-    assert model.custom_param
->>>>>>> c93d326d
+    assert model.custom_param